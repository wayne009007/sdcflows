--- conflicted
+++ resolved
@@ -105,7 +105,6 @@
     return out_file
 
 
-<<<<<<< HEAD
 def nii_concat(in_files):
     from nibabel.funcs import concat_images
     import os
@@ -114,7 +113,8 @@
     new_nii.to_filename("merged.nii.gz")
 
     return os.path.abspath("merged.nii.gz")
-=======
+
+
 def reorient(in_file):
     import os
     import nibabel as nb
@@ -122,5 +122,4 @@
     _, outfile = os.path.split(in_file)
     nii = nb.as_closest_canonical(nb.load(in_file))
     nii.to_filename(outfile)
-    return os.path.abspath(outfile)
->>>>>>> 5a40b93d
+    return os.path.abspath(outfile)